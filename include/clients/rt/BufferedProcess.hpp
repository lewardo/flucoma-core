#pragma once

#include <data/FluidTensor.hpp>
#include <data/TensorTypes.hpp>

#include <algorithms/public/STFT.hpp>
#include <clients/common/FluidSink.hpp>
#include <clients/common/FluidSource.hpp>
#include <clients/common/ParameterSet.hpp>
#include <clients/common/ParameterTrackChanges.hpp>
#include <clients/common/ParameterTypes.hpp>

namespace fluid {
namespace client {

template<typename T>
using HostVector = FluidTensorView<T,1>;

template<typename T>
using HostMatrix = FluidTensorView<T,2>;

class BufferedProcess {
public:
  template <typename F>
  void process(std::size_t windowSize, std::size_t hopSize, F processFunc) {
    assert(windowSize <= maxWindowSize() && "Window bigger than maximum");
    for (; mFrameTime < mHostSize; mFrameTime += hopSize) {
      RealMatrixView windowIn  = mFrameIn(Slice(0), Slice(0, windowSize));
      RealMatrixView windowOut = mFrameOut(Slice(0), Slice(0, windowSize));
<<<<<<< HEAD
      
      mSource.pull(windowIn, mFrameTime);
      processFunc(windowIn, windowOut);
      mSink.push(windowOut, mFrameTime);
=======
      mSource.pull(windowIn, mFrameTime);
      processFunc(windowIn, windowOut);
      mSink.push(windowOut, mFrameTime);
    }
    mFrameTime = mFrameTime < mHostSize ? mFrameTime : mFrameTime - mHostSize;
  }
  
  template <typename F>
  void processInput(std::size_t windowSize, std::size_t hopSize, F processFunc) {
    assert(windowSize <= maxWindowSize() && "Window bigger than maximum");
    for (; mFrameTime < mHostSize; mFrameTime += hopSize) {
      RealMatrixView windowIn  = mFrameIn(Slice(0), Slice(0, windowSize));
      mSource.pull(windowIn, mFrameTime);
      processFunc(windowIn);
>>>>>>> 9c6496a3
    }
    mFrameTime = mFrameTime < mHostSize ? mFrameTime : mFrameTime - mHostSize;
  }

  std::size_t hostSize() const noexcept { return mHostSize; }
  void hostSize(std::size_t size) noexcept
  {
    mHostSize = size;
    mSource.setHostBufferSize(size);
    mSink.setHostBufferSize(size);
<<<<<<< HEAD
=======
    mSource.reset();
    mSink.reset();
>>>>>>> 9c6496a3
  }
  
  std::size_t maxWindowSize() const noexcept { return mFrameIn.cols(); }
  void maxSize(std::size_t frames, std::size_t channelsIn,
               std::size_t channelsOut) {
    mSource.setSize(frames);
    mSource.reset(channelsIn);
    mSink.setSize(frames);
    mSink.reset(channelsOut);
    
    if (channelsIn > mFrameIn.rows() || frames > mFrameIn.cols())
      mFrameIn.resize(channelsIn, frames);
    if (channelsOut > mFrameOut.rows() || frames > mFrameOut.cols())
      mFrameOut.resize(channelsOut, frames);
  }

<<<<<<< HEAD
  template<typename T> void push(HostMatrix<T> in) { mSource.push(in);}
  template<typename T> void pull(HostMatrix<T> out){ mSink.pull(out); }

=======
  template<typename T> void push(HostMatrix<T> in) {
    mSource.push(in);
  }
  template<typename T> void pull(HostMatrix<T> out){ mSink.pull(out); }
  
  size_t channelsIn()  const noexcept { return mSource.channels(); }
  size_t channelsOut() const noexcept { return mSink.channels(); }
>>>>>>> 9c6496a3
private:
  std::size_t mFrameTime = 0 ;
  std::size_t mHostSize;
  RealMatrix mFrameIn;
  RealMatrix mFrameOut;
  FluidSource<double> mSource;
  FluidSink<double> mSink;
};

template <typename Params, typename U, size_t FFTParamsIndex, bool Normalise=true>
class  STFTBufferedProcess {
  using HostVector = HostVector<U>;

public:
<<<<<<< HEAD
  template <typename F>
  void process(Client &x, std::vector<HostVector> &input,
               std::vector<HostVector> &output, F &&processFunc) {
    size_t winSize, hopSize, fftSize;
    
    std::tie(winSize, hopSize, fftSize) = impl::deriveSTFTParams<winParam, hopParam, FFTParam>(x); 
  
    bool newParams = mTrackValues.changed(winSize, hopSize, fftSize);

    if (!mSTFT.get() || newParams)
      mSTFT.reset(new algorithm::STFT(winSize, fftSize, hopSize));

    if (!mISTFT.get() || newParams)
      mISTFT.reset(new algorithm::ISTFT(winSize, fftSize, hopSize));

    if (!input[0].data())
      return; // if there's not actually an audio input, no point continuing

    std::size_t chansIn = x.audioChannelsIn();
    std::size_t chansOut = x.audioChannelsOut();

    assert(chansIn == input.size());
    assert(chansOut == output.size());

    size_t hostBufferSize = input[0].size();
    mBufferedProcess.hostSize(hostBufferSize); // safe assumption?

    std::size_t maxWin = x.template get<maxWinParam>();
    mBufferedProcess.maxSize(maxWin, chansIn, chansOut + 1);

    if (std::max(maxWin,hostBufferSize) > mFrameAndWindow.cols())
      mFrameAndWindow.resize(chansOut + 1, std::max(maxWin,hostBufferSize));
    
    if ((fftSize / 2 + 1) != mSpectrumIn.cols())
    {
      mSpectrumIn.resize(chansIn, (fftSize / 2 + 1));
    }
    
    if ((fftSize / 2 + 1) != mSpectrumOut.cols())
    {
      mSpectrumOut.resize(chansOut, (fftSize / 2 + 1));
    }

    mBufferedProcess.push(HostMatrix<U>(input[0]));

    mBufferedProcess.process(
        winSize, hopSize,
=======

  STFTBufferedProcess(size_t maxFFTSize, size_t channelsIn, size_t channelsOut){
    mBufferedProcess.maxSize(maxFFTSize, channelsIn, channelsOut + Normalise);
  }
  
  template <typename F>
  void process(Params &p, std::vector<HostVector> &input,
               std::vector<HostVector> &output, F &&processFunc) {
   
    if (!input[0].data()) return;
    assert(mBufferedProcess.channelsIn() == input.size());
    assert(mBufferedProcess.channelsOut() == output.size() + Normalise);
    
    FFTParams fftParams = setup(p, input);
    size_t chansIn = mBufferedProcess.channelsIn() ;
    size_t chansOut = mBufferedProcess.channelsOut() - Normalise ;
    mBufferedProcess.process(fftParams.winSize(), fftParams.hopSize(),
>>>>>>> 9c6496a3
        [this, &processFunc, chansIn, chansOut](RealMatrixView in, RealMatrixView out) {

          for(int i = 0; i < chansIn; ++i)
            mSTFT->processFrame(in.row(i), mSpectrumIn.row(i));
          processFunc(mSpectrumIn, mSpectrumOut(Slice(0,chansOut),Slice(0)));
          for(int i = 0; i < chansOut; ++i)
            mISTFT->processFrame(mSpectrumOut.row(i), out.row(i));
          if(Normalise)
          {
            out.row(chansOut) = mSTFT->window();
            out.row(chansOut).apply(mISTFT->window(),[](double &x, double &y) { x *= y; });
          }
        });

<<<<<<< HEAD
    if(normalise)
    {
      RealMatrixView unnormalisedFrame = mFrameAndWindow(Slice(0), Slice(0, hostBufferSize));
=======
    if(Normalise)
    {
      RealMatrixView unnormalisedFrame = mFrameAndWindow(Slice(0), Slice(0, input[0].size()));
>>>>>>> 9c6496a3
      mBufferedProcess.pull(unnormalisedFrame);
      for(int i = 0; i < chansOut; ++i)
      {
        unnormalisedFrame.row(i).apply(unnormalisedFrame.row(chansOut),[](double &x, double g) {
                                         if (x) { x /= g ? g : 1; }
                                       });
        if (output[i].data()) output[i] = unnormalisedFrame.row(i);
      }
    }
  }
  
  template <typename F>
  void processInput(Params &p, std::vector<HostVector> &input, F &&processFunc) {
   
    if (!input[0].data()) return;
    assert(mBufferedProcess.channelsIn() == input.size());
    size_t chansIn = mBufferedProcess.channelsIn();
    FFTParams fftParams = setup(p, input);

    mBufferedProcess.processInput(fftParams.winSize(), fftParams.hopSize(),
        [this, &processFunc, chansIn](RealMatrixView in) {
          for(int i = 0; i < chansIn; ++i) mSTFT->processFrame(in.row(i), mSpectrumIn.row(i));
          processFunc(mSpectrumIn);
        });
  }
  
private:
<<<<<<< HEAD
=======

  FFTParams setup(Params &p, std::vector<HostVector> &input)
  {
    FFTParams fftParams = param<FFTParamsIndex>(p);
    bool newParams = mTrackValues.changed(fftParams.winSize(), fftParams.hopSize(), fftParams.fftSize());
    size_t hostBufferSize = input[0].size();
    if(mTrackHostVS.changed(hostBufferSize))
      mBufferedProcess.hostSize(hostBufferSize);

    if (!mSTFT.get() || newParams)
      mSTFT.reset(new algorithm::STFT(fftParams.winSize(), fftParams.fftSize(), fftParams.hopSize()));
    if (!mISTFT.get() || newParams)
      mISTFT.reset(new algorithm::ISTFT(fftParams.winSize(), fftParams.fftSize(), fftParams.hopSize()));

    std::size_t chansIn = mBufferedProcess.channelsIn();
    std::size_t chansOut = mBufferedProcess.channelsOut();

    if (fftParams.frameSize() != mSpectrumIn.cols())
      mSpectrumIn.resize(chansIn, fftParams.frameSize());
    
    if (fftParams.frameSize() != mSpectrumOut.cols())
      mSpectrumOut.resize(chansOut, fftParams.frameSize());
    
    if (Normalise && std::max(mBufferedProcess.maxWindowSize(),hostBufferSize) > mFrameAndWindow.cols())
      mFrameAndWindow.resize(chansOut, std::max(mBufferedProcess.maxWindowSize(),hostBufferSize));
    
    
    
    mBufferedProcess.push(HostMatrix<U>(input[0]));
    return fftParams;
  }

>>>>>>> 9c6496a3
  ParameterTrackChanges<size_t, size_t, size_t> mTrackValues;
  ParameterTrackChanges<size_t> mTrackHostVS;
  RealMatrix mFrameAndWindow;
  ComplexMatrix mSpectrumIn;
  ComplexMatrix mSpectrumOut;
  std::unique_ptr<algorithm::STFT> mSTFT;
  std::unique_ptr<algorithm::ISTFT> mISTFT;
  BufferedProcess mBufferedProcess;
<<<<<<< HEAD
  size_t mWinSize{0};
  size_t mHopSize{0};
  size_t mFFTSize{0};
=======
>>>>>>> 9c6496a3
};

} // namespace client
} // namespace fluid<|MERGE_RESOLUTION|>--- conflicted
+++ resolved
@@ -27,12 +27,6 @@
     for (; mFrameTime < mHostSize; mFrameTime += hopSize) {
       RealMatrixView windowIn  = mFrameIn(Slice(0), Slice(0, windowSize));
       RealMatrixView windowOut = mFrameOut(Slice(0), Slice(0, windowSize));
-<<<<<<< HEAD
-      
-      mSource.pull(windowIn, mFrameTime);
-      processFunc(windowIn, windowOut);
-      mSink.push(windowOut, mFrameTime);
-=======
       mSource.pull(windowIn, mFrameTime);
       processFunc(windowIn, windowOut);
       mSink.push(windowOut, mFrameTime);
@@ -47,7 +41,6 @@
       RealMatrixView windowIn  = mFrameIn(Slice(0), Slice(0, windowSize));
       mSource.pull(windowIn, mFrameTime);
       processFunc(windowIn);
->>>>>>> 9c6496a3
     }
     mFrameTime = mFrameTime < mHostSize ? mFrameTime : mFrameTime - mHostSize;
   }
@@ -58,11 +51,8 @@
     mHostSize = size;
     mSource.setHostBufferSize(size);
     mSink.setHostBufferSize(size);
-<<<<<<< HEAD
-=======
     mSource.reset();
     mSink.reset();
->>>>>>> 9c6496a3
   }
   
   std::size_t maxWindowSize() const noexcept { return mFrameIn.cols(); }
@@ -79,11 +69,6 @@
       mFrameOut.resize(channelsOut, frames);
   }
 
-<<<<<<< HEAD
-  template<typename T> void push(HostMatrix<T> in) { mSource.push(in);}
-  template<typename T> void pull(HostMatrix<T> out){ mSink.pull(out); }
-
-=======
   template<typename T> void push(HostMatrix<T> in) {
     mSource.push(in);
   }
@@ -91,7 +76,6 @@
   
   size_t channelsIn()  const noexcept { return mSource.channels(); }
   size_t channelsOut() const noexcept { return mSink.channels(); }
->>>>>>> 9c6496a3
 private:
   std::size_t mFrameTime = 0 ;
   std::size_t mHostSize;
@@ -106,55 +90,6 @@
   using HostVector = HostVector<U>;
 
 public:
-<<<<<<< HEAD
-  template <typename F>
-  void process(Client &x, std::vector<HostVector> &input,
-               std::vector<HostVector> &output, F &&processFunc) {
-    size_t winSize, hopSize, fftSize;
-    
-    std::tie(winSize, hopSize, fftSize) = impl::deriveSTFTParams<winParam, hopParam, FFTParam>(x); 
-  
-    bool newParams = mTrackValues.changed(winSize, hopSize, fftSize);
-
-    if (!mSTFT.get() || newParams)
-      mSTFT.reset(new algorithm::STFT(winSize, fftSize, hopSize));
-
-    if (!mISTFT.get() || newParams)
-      mISTFT.reset(new algorithm::ISTFT(winSize, fftSize, hopSize));
-
-    if (!input[0].data())
-      return; // if there's not actually an audio input, no point continuing
-
-    std::size_t chansIn = x.audioChannelsIn();
-    std::size_t chansOut = x.audioChannelsOut();
-
-    assert(chansIn == input.size());
-    assert(chansOut == output.size());
-
-    size_t hostBufferSize = input[0].size();
-    mBufferedProcess.hostSize(hostBufferSize); // safe assumption?
-
-    std::size_t maxWin = x.template get<maxWinParam>();
-    mBufferedProcess.maxSize(maxWin, chansIn, chansOut + 1);
-
-    if (std::max(maxWin,hostBufferSize) > mFrameAndWindow.cols())
-      mFrameAndWindow.resize(chansOut + 1, std::max(maxWin,hostBufferSize));
-    
-    if ((fftSize / 2 + 1) != mSpectrumIn.cols())
-    {
-      mSpectrumIn.resize(chansIn, (fftSize / 2 + 1));
-    }
-    
-    if ((fftSize / 2 + 1) != mSpectrumOut.cols())
-    {
-      mSpectrumOut.resize(chansOut, (fftSize / 2 + 1));
-    }
-
-    mBufferedProcess.push(HostMatrix<U>(input[0]));
-
-    mBufferedProcess.process(
-        winSize, hopSize,
-=======
 
   STFTBufferedProcess(size_t maxFFTSize, size_t channelsIn, size_t channelsOut){
     mBufferedProcess.maxSize(maxFFTSize, channelsIn, channelsOut + Normalise);
@@ -172,7 +107,6 @@
     size_t chansIn = mBufferedProcess.channelsIn() ;
     size_t chansOut = mBufferedProcess.channelsOut() - Normalise ;
     mBufferedProcess.process(fftParams.winSize(), fftParams.hopSize(),
->>>>>>> 9c6496a3
         [this, &processFunc, chansIn, chansOut](RealMatrixView in, RealMatrixView out) {
 
           for(int i = 0; i < chansIn; ++i)
@@ -187,15 +121,9 @@
           }
         });
 
-<<<<<<< HEAD
-    if(normalise)
-    {
-      RealMatrixView unnormalisedFrame = mFrameAndWindow(Slice(0), Slice(0, hostBufferSize));
-=======
     if(Normalise)
     {
       RealMatrixView unnormalisedFrame = mFrameAndWindow(Slice(0), Slice(0, input[0].size()));
->>>>>>> 9c6496a3
       mBufferedProcess.pull(unnormalisedFrame);
       for(int i = 0; i < chansOut; ++i)
       {
@@ -223,8 +151,6 @@
   }
   
 private:
-<<<<<<< HEAD
-=======
 
   FFTParams setup(Params &p, std::vector<HostVector> &input)
   {
@@ -257,7 +183,6 @@
     return fftParams;
   }
 
->>>>>>> 9c6496a3
   ParameterTrackChanges<size_t, size_t, size_t> mTrackValues;
   ParameterTrackChanges<size_t> mTrackHostVS;
   RealMatrix mFrameAndWindow;
@@ -266,12 +191,6 @@
   std::unique_ptr<algorithm::STFT> mSTFT;
   std::unique_ptr<algorithm::ISTFT> mISTFT;
   BufferedProcess mBufferedProcess;
-<<<<<<< HEAD
-  size_t mWinSize{0};
-  size_t mHopSize{0};
-  size_t mFFTSize{0};
-=======
->>>>>>> 9c6496a3
 };
 
 } // namespace client
