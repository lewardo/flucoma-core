/*
Part of the Fluid Corpus Manipulation Project (http://www.flucoma.org/)
Copyright 2017-2019 University of Huddersfield.
Licensed under the BSD-3 License.
See license.md file in the project root for full license information.
This project has received funding from the European Research Council (ERC)
under the European Union’s Horizon 2020 research and innovation programme
(grant agreement No 725899).
*/
#pragma once

#include "../common/AudioClient.hpp"
#include "../common/BufferedProcess.hpp"
#include "../common/FluidBaseClient.hpp"
#include "../common/FluidNRTClientWrapper.hpp"
#include "../common/ParameterConstraints.hpp"
#include "../common/ParameterSet.hpp"
#include "../common/ParameterTrackChanges.hpp"
#include "../common/ParameterTypes.hpp"
#include "../../algorithms/public/TransientSegmentation.hpp"
#include <tuple>

namespace fluid {
namespace client {

<<<<<<< HEAD
class TransientSliceClient : public FluidBaseClient,
                             public AudioIn,
                             public AudioOut
=======
enum TransientParamIndex {
  kOrder,
  kBlockSize,
  kPadding,
  kSkew,
  kThreshFwd,
  kThreshBack,
  kWinSize,
  kDebounce,
  kMinSeg
};

extern auto constexpr TransientParams = defineParameters(
    LongParam("order", "Order", 20, Min(10), LowerLimit<kWinSize>(),
              UpperLimit<kBlockSize>()),
    LongParam("blockSize", "Block Size", 256, Min(100), LowerLimit<kOrder>()),
    LongParam("padSize", "Padding", 128, Min(0)),
    FloatParam("skew", "Skew", 0, Min(-10), Max(10)),
    FloatParam("threshFwd", "Forward Threshold", 2, Min(0)),
    FloatParam("threshBack", "Backward Threshold", 1.1, Min(0)),
    LongParam("windowSize", "Window Size", 14, Min(0), UpperLimit<kOrder>()),
    LongParam("clumpLength", "Clumping Window Length", 25, Min(0)),
    LongParam("minSliceLength", "Minimum Length of Slice", 1000));


template <typename T>
class TransientsSliceClient
    : public FluidBaseClient<decltype(TransientParams), TransientParams>,
      public AudioIn,
      public AudioOut
>>>>>>> 81ec4ef3
{

public:
  enum TransientParamIndex {
    kOrder,
    kBlockSize,
    kPadding,
    kSkew,
    kThreshFwd,
    kThreshBack,
    kWinSize,
    kDebounce,
    kMinSeg
  };

  FLUID_DECLARE_PARAMS(
      LongParam("order", "Order", 20, Min(10), LowerLimit<kWinSize>(),
                UpperLimit<kBlockSize>()),
      LongParam("blockSize", "Block Size", 256, Min(100), LowerLimit<kOrder>()),
      LongParam("padSize", "Padding", 128, Min(0)),
      FloatParam("skew", "Skew", 0, Min(-10), Max(10)),
      FloatParam("threshFwd", "Forward Threshold", 2, Min(0)),
      FloatParam("threshBack", "Backward Threshold", 1.1, Min(0)),
      LongParam("windowSize", "Window Size", 14, Min(0), UpperLimit<kOrder>()),
      LongParam("clumpLength", "Clumping Window Length", 25, Min(0)),
      LongParam("minSliceLength", "Minimum Length of Slice", 1000));

  TransientSliceClient(ParamSetViewType& p)
      : mParams{p}, mExtractor{get<kOrder>(), 3, 3.0}
  {
    audioChannelsIn(1);
    audioChannelsOut(1);
  }

  template <typename T>
  void process(std::vector<HostVector<T>>& input,
               std::vector<HostVector<T>>& output, FluidContext& c)
  {
    using namespace std;

    if (!input[0].data() || !output[0].data()) return;

    index order = get<kOrder>();
    index blockSize = get<kBlockSize>();
    index padding = get<kPadding>();
    index hostVecSize = input[0].size();
    index maxWinIn = 2 * blockSize + padding;
    index maxWinOut = maxWinIn; // blockSize - padding;

    if (mTrackValues.changed(order, blockSize, padding, hostVecSize) ||
        !mExtractor.initialized())
    {
      mExtractor.init(order, blockSize, padding);
      mBufferedProcess.hostSize(hostVecSize);
      mBufferedProcess.maxSize(maxWinIn, maxWinOut,
                               FluidBaseClient::audioChannelsIn(),
                               FluidBaseClient::audioChannelsOut());
    }

    double skew = pow(2, get<kSkew>());
    double threshFwd = get<kThreshFwd>();
    double thresBack = get<kThreshBack>();
    index  halfWindow = lrint(get<kWinSize>() / 2);
    index  debounce = get<kDebounce>();
    index  minSeg = get<kMinSeg>();

    mExtractor.setDetectionParameters(skew, threshFwd, thresBack, halfWindow,
                                      debounce, minSeg);

    RealMatrix in(1, hostVecSize);

    in.row(0) = input[0]; // need to convert float->double in some hosts
    mBufferedProcess.push(RealMatrixView(in));

    mBufferedProcess.process(mExtractor.inputSize(), mExtractor.hopSize(),
                             mExtractor.hopSize(), c,
                             [this](RealMatrixView in, RealMatrixView out) {
                               mExtractor.process(in.row(0), out.row(0));
                             });

    RealMatrix out(1, hostVecSize);
    mBufferedProcess.pull(RealMatrixView(out));

    if (output[0].data()) output[0] = out.row(0);
  }

  index latency()
  {
    return get<kPadding>() + get<kBlockSize>() - get<kOrder>();
  }

  void reset()
  {
    mBufferedProcess.reset();
    mExtractor.init(get<kOrder>(), get<kBlockSize>(), get<kPadding>());
  }

private:
  ParameterTrackChanges<index, index, index, index> mTrackValues;
  algorithm::TransientSegmentation                  mExtractor;

<<<<<<< HEAD
  BufferedProcess        mBufferedProcess;
  FluidTensor<double, 1> mTransients;
  index                  mHostSize{0};
  index                  mOrder{0};
  index                  mBlocksize{0};
  index                  mPadding{0};
=======
  BufferedProcess   mBufferedProcess;
  FluidTensor<T, 1> mTransients;
  index             mHostSize{0};
  index             mOrder{0};
  index             mBlocksize{0};
  index             mPadding{0};
>>>>>>> 81ec4ef3
};

using RTTransientSliceClient = ClientWrapper<TransientSliceClient>;

auto constexpr NRTTransientSliceParams = makeNRTParams<TransientSliceClient>(
    {InputBufferParam("source", "Source Buffer")},
    {BufferParam("indices", "Indices Buffer")});

using NRTTransientSliceClient =
    NRTSliceAdaptor<TransientSliceClient, decltype(NRTTransientSliceParams),
                    NRTTransientSliceParams, 1, 1>;

using NRTThreadedTransientSliceClient =
    NRTThreadingAdaptor<NRTTransientSliceClient>;

} // namespace client
} // namespace fluid<|MERGE_RESOLUTION|>--- conflicted
+++ resolved
@@ -23,42 +23,9 @@
 namespace fluid {
 namespace client {
 
-<<<<<<< HEAD
 class TransientSliceClient : public FluidBaseClient,
                              public AudioIn,
                              public AudioOut
-=======
-enum TransientParamIndex {
-  kOrder,
-  kBlockSize,
-  kPadding,
-  kSkew,
-  kThreshFwd,
-  kThreshBack,
-  kWinSize,
-  kDebounce,
-  kMinSeg
-};
-
-extern auto constexpr TransientParams = defineParameters(
-    LongParam("order", "Order", 20, Min(10), LowerLimit<kWinSize>(),
-              UpperLimit<kBlockSize>()),
-    LongParam("blockSize", "Block Size", 256, Min(100), LowerLimit<kOrder>()),
-    LongParam("padSize", "Padding", 128, Min(0)),
-    FloatParam("skew", "Skew", 0, Min(-10), Max(10)),
-    FloatParam("threshFwd", "Forward Threshold", 2, Min(0)),
-    FloatParam("threshBack", "Backward Threshold", 1.1, Min(0)),
-    LongParam("windowSize", "Window Size", 14, Min(0), UpperLimit<kOrder>()),
-    LongParam("clumpLength", "Clumping Window Length", 25, Min(0)),
-    LongParam("minSliceLength", "Minimum Length of Slice", 1000));
-
-
-template <typename T>
-class TransientsSliceClient
-    : public FluidBaseClient<decltype(TransientParams), TransientParams>,
-      public AudioIn,
-      public AudioOut
->>>>>>> 81ec4ef3
 {
 
 public:
@@ -87,7 +54,7 @@
       LongParam("minSliceLength", "Minimum Length of Slice", 1000));
 
   TransientSliceClient(ParamSetViewType& p)
-      : mParams{p}, mExtractor{get<kOrder>(), 3, 3.0}
+      : mParams{p}
   {
     audioChannelsIn(1);
     audioChannelsOut(1);
@@ -160,28 +127,15 @@
   ParameterTrackChanges<index, index, index, index> mTrackValues;
   algorithm::TransientSegmentation                  mExtractor;
 
-<<<<<<< HEAD
   BufferedProcess        mBufferedProcess;
   FluidTensor<double, 1> mTransients;
-  index                  mHostSize{0};
-  index                  mOrder{0};
-  index                  mBlocksize{0};
-  index                  mPadding{0};
-=======
-  BufferedProcess   mBufferedProcess;
-  FluidTensor<T, 1> mTransients;
-  index             mHostSize{0};
-  index             mOrder{0};
-  index             mBlocksize{0};
-  index             mPadding{0};
->>>>>>> 81ec4ef3
 };
 
 using RTTransientSliceClient = ClientWrapper<TransientSliceClient>;
 
 auto constexpr NRTTransientSliceParams = makeNRTParams<TransientSliceClient>(
-    {InputBufferParam("source", "Source Buffer")},
-    {BufferParam("indices", "Indices Buffer")});
+    InputBufferParam("source", "Source Buffer"),
+    BufferParam("indices", "Indices Buffer"));
 
 using NRTTransientSliceClient =
     NRTSliceAdaptor<TransientSliceClient, decltype(NRTTransientSliceParams),
