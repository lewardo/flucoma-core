--- conflicted
+++ resolved
@@ -38,12 +38,8 @@
 
   size_t latency() { return 0; }
 
-<<<<<<< HEAD
-  void process(std::vector<HostVector> &input, std::vector<HostVector> &output, FluidContext&, bool reset = false)
-=======
   void process(std::vector<HostVector>& input, std::vector<HostVector>& output,
-               FluidContext& c, bool reset = false)
->>>>>>> 25f6a54a
+               FluidContext&, bool reset = false)
   {
     // Data is stored with samples laid out in rows, one channel per row
     if (!input[0].data()) return;
