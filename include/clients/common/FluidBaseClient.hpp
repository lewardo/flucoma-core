--- conflicted
+++ resolved
@@ -11,11 +11,11 @@
 
 #include "AudioClient.hpp"
 #include "FluidContext.hpp"
+#include "MessageSet.hpp"
 #include "OfflineClient.hpp"
 #include "ParameterConstraints.hpp"
 #include "ParameterSet.hpp"
 #include "ParameterTypes.hpp"
-#include "MessageSet.hpp"
 #include "Result.hpp"
 #include "TupleUtilities.hpp"
 #include "../../data/FluidIndex.hpp"
@@ -28,72 +28,22 @@
 
 enum ProcessState { kNoProcess, kProcessing, kDone, kDoneStillProcessing };
 
-<<<<<<< HEAD
 class FluidBaseClient
 {
 public:
-  size_t audioChannelsIn() const noexcept { return mAudioChannelsIn; }
-  size_t audioChannelsOut() const noexcept { return mAudioChannelsOut; }
-  size_t controlChannelsIn() const noexcept { return mControlChannelsIn; }
-  size_t controlChannelsOut() const noexcept { return mControlChannelsOut; }
-  size_t maxControlChannelsOut() const noexcept { return mMaxControlChannelsOut; }
-  bool   controlTrigger() const noexcept { return mControlTrigger; }
-  size_t audioBuffersIn() const noexcept { return mBuffersIn; }
-  size_t audioBuffersOut() const noexcept { return mBuffersOut; }
-  double sampleRate() const noexcept { return mSampleRate; };
-  void  sampleRate(double sr) { mSampleRate = sr; }
-protected:
-  void audioChannelsIn(const size_t x) noexcept { mAudioChannelsIn = x; }
-  void audioChannelsOut(const size_t x) noexcept { mAudioChannelsOut = x; }
-  void controlChannelsIn(const size_t x) noexcept { mControlChannelsIn = x; }
-  void controlChannelsOut(const size_t x) noexcept { mControlChannelsOut = x; }
-  void maxControlChannelsOut(const size_t x) noexcept { mMaxControlChannelsOut = x; }
-  void controlTrigger(const bool x) noexcept { mControlTrigger = x; }
-  void audioBuffersIn(const size_t x) noexcept { mBuffersIn = x; }
-  void audioBuffersOut(const size_t x) noexcept { mBuffersOut = x; }
-=======
-template <typename ParamType, ParamType& PD>
-class FluidBaseClient //<const Tuple<Ts...>>
-{
-public:
-  using ParamDescType = ParamType;
-  using ParamSetType = ParameterSet<ParamDescType>;
-  using ParamSetViewType = ParameterSetView<ParamDescType>;
-
-  FluidBaseClient(ParamSetViewType& p) : mParams(std::ref(p)) {}
-
-  template <size_t N>
-  auto& get() const
-  {
-    return mParams.get().template get<N>();
-  }
-
-  template <size_t N, typename T>
-  void set(T&& x, Result* reportage) noexcept
-  {
-    mParams.template set(std::forward<T>(x), reportage);
-  }
-
   index audioChannelsIn() const noexcept { return mAudioChannelsIn; }
   index audioChannelsOut() const noexcept { return mAudioChannelsOut; }
   index controlChannelsIn() const noexcept { return mControlChannelsIn; }
   index controlChannelsOut() const noexcept { return mControlChannelsOut; }
-
   index maxControlChannelsOut() const noexcept
   {
     return mMaxControlChannelsOut;
   }
-  bool controlTrigger() const noexcept { return mControlTrigger; }
-
-  index audioBuffersIn() const noexcept { return mBuffersIn; }
-  index audioBuffersOut() const noexcept { return mBuffersOut; }
-
-  constexpr static ParamDescType& getParameterDescriptors() { return PD; }
-
+  bool   controlTrigger() const noexcept { return mControlTrigger; }
+  index  audioBuffersIn() const noexcept { return mBuffersIn; }
+  index  audioBuffersOut() const noexcept { return mBuffersOut; }
   double sampleRate() const noexcept { return mSampleRate; };
   void   sampleRate(double sr) { mSampleRate = sr; }
-  
-  void setParams(ParamSetViewType& p) { mParams = p; }
 
 protected:
   void audioChannelsIn(const index x) noexcept { mAudioChannelsIn = x; }
@@ -104,126 +54,151 @@
   {
     mMaxControlChannelsOut = x;
   }
-
   void controlTrigger(const bool x) noexcept { mControlTrigger = x; }
-
   void audioBuffersIn(const index x) noexcept { mBuffersIn = x; }
   void audioBuffersOut(const index x) noexcept { mBuffersOut = x; }
 
-  std::reference_wrapper<ParamSetViewType> mParams;
-
->>>>>>> c03ae1a9
 private:
-  index mAudioChannelsIn = 0;
-  index mAudioChannelsOut = 0;
-  index mControlChannelsIn = 0;
-  index mControlChannelsOut = 0;
-  index mMaxControlChannelsOut = 0;
+  index  mAudioChannelsIn = 0;
+  index  mAudioChannelsOut = 0;
+  index  mControlChannelsIn = 0;
+  index  mControlChannelsOut = 0;
+  index  mMaxControlChannelsOut = 0;
   bool   mControlTrigger{false};
-  index mBuffersIn = 0;
-  index mBuffersOut = 0;
+  index  mBuffersIn = 0;
+  index  mBuffersOut = 0;
   double mSampleRate = 0;
 };
 
-template<typename C>
+template <typename C>
 class ClientWrapper
 {
- public:
+public:
   using Client = C;
   using isNonRealTime = typename std::is_base_of<Offline, Client>::type;
-  using isRealTime = std::integral_constant<bool, isAudio<Client> || isControl<Client>>;
-
-
-  template<typename T>
+  using isRealTime =
+      std::integral_constant<bool, isAudio<Client> || isControl<Client>>;
+
+
+  template <typename T>
   using ParamDescTypeTest = typename T::ParamDescType;
 
-  template<typename T>
+  template <typename T>
   using MessageTypeTest = typename T::MessageType;
 
-  using ParamDescType = typename DetectedOr<decltype(NoParameters),ParamDescTypeTest,Client>::type;
+  using ParamDescType = typename DetectedOr<decltype(NoParameters),
+                                            ParamDescTypeTest, Client>::type;
   using ParamSetType = ParameterSet<ParamDescType>;
   using ParamSetViewType = ParameterSetView<ParamDescType>;
 
-  using MessageSetType = typename DetectedOr<decltype(NoMessages), MessageTypeTest,Client>::type;
+  using MessageSetType =
+      typename DetectedOr<decltype(NoMessages), MessageTypeTest, Client>::type;
 
   using HasParams = isDetected<ParamDescTypeTest, Client>;
   using HasMessages = isDetected<MessageTypeTest, Client>;
-  
-  
-  template<typename P = HasParams>
-  constexpr static auto  getParameterDescriptors() -> std::enable_if_t<P::value,ParamDescType>
-  { return Client::getParameterDescriptors(); }
-  
-  template<typename P = HasParams>
-  constexpr static auto getParameterDescriptors() -> std::enable_if_t<!P::value,ParamDescType>
-  { return NoParameters; }
-  
-  template<typename M = HasMessages>
-  constexpr static auto getMessageDescriptors() -> std::enable_if_t<M::value,MessageSetType>
-  { return Client::getMessageDescriptors(); }
-  
-  template<typename M = HasMessages>
-  constexpr static auto getMessageDescriptors() -> std::enable_if_t<!M::value,MessageSetType>
-  { return NoMessages; }
-  
-  ClientWrapper(ParamSetViewType& p):mClient{p},mParams{p} {}
-  
+
+
+  template <typename P = HasParams>
+  constexpr static auto getParameterDescriptors()
+      -> std::enable_if_t<P::value, ParamDescType>
+  {
+    return Client::getParameterDescriptors();
+  }
+
+  template <typename P = HasParams>
+  constexpr static auto getParameterDescriptors()
+      -> std::enable_if_t<!P::value, ParamDescType>
+  {
+    return NoParameters;
+  }
+
+  template <typename M = HasMessages>
+  constexpr static auto getMessageDescriptors()
+      -> std::enable_if_t<M::value, MessageSetType>
+  {
+    return Client::getMessageDescriptors();
+  }
+
+  template <typename M = HasMessages>
+  constexpr static auto getMessageDescriptors()
+      -> std::enable_if_t<!M::value, MessageSetType>
+  {
+    return NoMessages;
+  }
+
+  ClientWrapper(ParamSetViewType& p) : mClient{p}, mParams{p} {}
+
   const Client& client() const { return mClient; }
 
-    
-  template<typename T, typename Context>
+  void reset() { mClient.reset(); }
+
+  template <typename T, typename Context>
   Result process(Context& c)
   {
-      return mClient.template process<T>(c);
-  }
-  
+    return mClient.template process<T>(c);
+  }
+
   template <typename Input, typename Output>
-  void process(Input input, Output output, FluidContext& c, bool reset = false) {
-      mClient.process(input,output,c,reset);
-  }
-  
-  template<size_t N,typename T,typename...Args>
-  decltype(auto) invoke(T&, Args&&...args)
-  {
-    return getMessageDescriptors().template invoke<N>(mClient,std::forward<Args>(args)...);
-  }
-
-  size_t controlRate() { return mClient.controlRate(); }
+  void process(Input input, Output output, FluidContext& c)
+  {
+    mClient.process(input, output, c);
+  }
+
+  template <size_t N, typename T, typename... Args>
+  decltype(auto) invoke(T&, Args&&... args)
+  {
+    return getMessageDescriptors().template invoke<N>(
+        mClient, std::forward<Args>(args)...);
+  }
+
+  index controlRate() { return mClient.controlRate(); }
 
   template <size_t N, typename T>
-  void set(T &&x, Result *reportage) noexcept
+  void set(T&& x, Result* reportage) noexcept
   {
     mParams.template set(std::forward<T>(x), reportage);
   }
 
   auto latency() { return mClient.latency(); }
 
-  size_t audioChannelsIn() const noexcept { return mClient.audioChannelsIn(); }
-  size_t audioChannelsOut() const noexcept { return mClient.audioChannelsOut(); }
-  size_t controlChannelsIn() const noexcept { return mClient.controlChannelsIn(); }
-  size_t controlChannelsOut() const noexcept { return mClient.controlChannelsOut(); }
-
-  size_t maxControlChannelsOut() const noexcept { return mClient.maxControlChannelsOut(); }
-  bool   controlTrigger() const noexcept { return mClient.controlTrigger(); }
-
-  size_t audioBuffersIn() const noexcept { return mClient.buffersIn(); }
-  size_t audioBuffersOut() const noexcept { return mClient.buffersOut; }
+  index audioChannelsIn() const noexcept { return mClient.audioChannelsIn(); }
+  index audioChannelsOut() const noexcept { return mClient.audioChannelsOut(); }
+  index controlChannelsIn() const noexcept
+  {
+    return mClient.controlChannelsIn();
+  }
+  index controlChannelsOut() const noexcept
+  {
+    return mClient.controlChannelsOut();
+  }
+
+  index maxControlChannelsOut() const noexcept
+  {
+    return mClient.maxControlChannelsOut();
+  }
+  bool controlTrigger() const noexcept { return mClient.controlTrigger(); }
+
+  index audioBuffersIn() const noexcept { return mClient.buffersIn(); }
+  index audioBuffersOut() const noexcept { return mClient.buffersOut; }
 
   double sampleRate() const noexcept { return mClient.sampleRate(); };
-  void  sampleRate(double sr) { mClient.sampleRate(sr); }
-  
-  template<typename P = HasParams>
-  typename std::enable_if_t<P::value,void> setParams(ParamSetViewType& p)
+  void   sampleRate(double sr) { mClient.sampleRate(sr); }
+
+  template <typename P = HasParams>
+  typename std::enable_if_t<P::value, void> setParams(ParamSetViewType& p)
   {
     mParams = p;
     mClient.setParams(p);
   }
-  
-  template<typename P = HasParams>
-  typename std::enable_if_t<!P::value,void> setParams(ParamSetViewType& p) { mParams = p; }
-  
+
+  template <typename P = HasParams>
+  typename std::enable_if_t<!P::value, void> setParams(ParamSetViewType& p)
+  {
+    mParams = p;
+  }
+
 private:
-  Client mClient;
+  Client                                   mClient;
   std::reference_wrapper<ParamSetViewType> mParams;
 };
 
@@ -234,11 +209,12 @@
 template <class T>
 using isRealTime = std::integral_constant<bool, isAudio<T> || isControl<T>>;
 
-template<typename T> class SharedClientRef; //forward declaration
-
-
-template<typename T>
-using IsSharedClient = isSpecialization<T,SharedClientRef>;
+template <typename T>
+class SharedClientRef; // forward declaration
+
+
+template <typename T>
+using IsSharedClient = isSpecialization<T, SharedClientRef>;
 
 } // namespace client
 } // namespace fluid