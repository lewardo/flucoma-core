--- conflicted
+++ resolved
@@ -87,49 +87,48 @@
 struct isSpecialization<Template<Args...>, Template> : std::true_type
 {};
 
-<<<<<<< HEAD
 ////////////////////////////////////////////////////////////////////////////////
-//Thank you https://en.cppreference.com/w/cpp/experimental/is_detected
+// Thank you https://en.cppreference.com/w/cpp/experimental/is_detected
 
 namespace impl {
 
-template<typename...Ts>
+template <typename... Ts>
 using void_t = void;
 
-template <class Default, class AlwaysVoid,
-          template<class...> class Op, class... Args>
-struct Detector {
+template <class Default, class AlwaysVoid, template <class...> class Op,
+          class... Args>
+struct Detector
+{
   using value_t = std::false_type;
   using type = Default;
 };
- 
-template <class Default, template<class...> class Op, class... Args>
-struct Detector<Default, void_t<Op<Args...>>, Op, Args...> {
+
+template <class Default, template <class...> class Op, class... Args>
+struct Detector<Default, void_t<Op<Args...>>, Op, Args...>
+{
   // Note that std::void_t is a C++17 feature
   using value_t = std::true_type;
   using type = Op<Args...>;
 };
- 
+
 } // namespace impl
 
 
-struct Nonesuch {
-    ~Nonesuch() = delete;
-    Nonesuch(Nonesuch const&) = delete;
-    void operator=(Nonesuch const&) = delete;
+struct Nonesuch
+{
+  ~Nonesuch() = delete;
+  Nonesuch(Nonesuch const&) = delete;
+  void operator=(Nonesuch const&) = delete;
 };
 
-template <template<class...> class Op, class... Args>
-using isDetected = typename impl::Detector<Nonesuch, void, Op, Args...>::value_t;
- 
-template <template<class...> class Op, class... Args>
+template <template <class...> class Op, class... Args>
+using isDetected =
+    typename impl::Detector<Nonesuch, void, Op, Args...>::value_t;
+
+template <template <class...> class Op, class... Args>
 using Detected_t = typename impl::Detector<Nonesuch, void, Op, Args...>::type;
- 
-template <class Default, template<class...> class Op, class... Args>
+
+template <class Default, template <class...> class Op, class... Args>
 using DetectedOr = impl::Detector<Default, void, Op, Args...>;
 
-
-}
-=======
-} // namespace fluid
->>>>>>> c03ae1a9
+} // namespace fluid