#pragma once

#include "../../data/TensorTypes.hpp"
#include "../util/FluidEigenMappings.hpp"
#include "../util/MedianFilter.hpp"
#include <Eigen/Core>
#include <Eigen/Dense>

namespace fluid {
namespace algorithm {

using _impl::asEigen;
using _impl::asFluid;
using Eigen::Array;
using Eigen::ArrayXcd;
using Eigen::ArrayXd;
using Eigen::ArrayXXcd;
using Eigen::ArrayXXd;
using Eigen::Map;

class RTHPSS {
public:
  bool mInitialized = false;
  enum HPSSMode { kClassic, kCoupled, kAdvanced };

  void init(int nBins, int maxVSize, int maxHSize, int vSize, int hSize,
            int mode, double hThresholdX1, double hThresholdY1,
            double hThresholdX2, double hThresholdY2, double pThresholdX1,
            double pThresholdY1, double pThresholdX2, double pThresholdY2) {

    assert(mMaxVSize % 2);
    assert(mMaxHSize % 2);
    assert(mVSize % 2);
    assert(mHSize % 2);
    assert(mHSize < mMaxHSize);
    assert(mVSize < mMaxVSize);
    assert(mMode >= 0 && mMode <= 3);

    mMaxH = ArrayXXd::Zero(nBins, maxHSize);
    mMaxV = ArrayXXd::Zero(nBins, maxHSize);
    mMaxBuf = ArrayXXd::Zero(nBins, maxHSize);

    mBins = nBins;
    mMaxVSize = maxVSize;
    mMaxHSize = maxHSize;
    mVSize = vSize;
    mMode = mode;
    setHSize(hSize);

    mHThresholdX1 = hThresholdX1;
    mHThresholdX2 = hThresholdX2;
    mHThresholdY1 = hThresholdY1;
    mHThresholdY2 = hThresholdY2;

    mHThresholdX1 = pThresholdX1;
    mHThresholdX2 = pThresholdX2;
    mHThresholdY1 = pThresholdY1;
    mHThresholdY2 = pThresholdY2;

    mInitialized = true;
  }

  ArrayXd makeThreshold(double x1, double y1, double x2, double y2) {
    ArrayXd threshold = ArrayXd::Ones(mBins);
    int kneeStart = floor(x1 * mBins);
    int kneeEnd = floor(x2 * mBins);
    int kneeLength = kneeEnd - kneeStart;
    threshold.segment(0, kneeStart) =
        ArrayXd::Constant(kneeStart, 10).pow(y1 / 20.0);
    threshold.segment(kneeStart, kneeLength) =
        ArrayXd::Constant(kneeLength, 10)
            .pow(ArrayXd::LinSpaced(kneeLength, y1, y2) / 20.0);
    threshold.segment(kneeEnd, mBins - kneeEnd) =
        ArrayXd::Constant(mBins - kneeEnd, 10).pow(y2 / 20.0);
    return threshold;
  }

<<<<<<< HEAD
  void processFrame(const ComplexVectorView in, ComplexMatrixView out) {
=======
  void processFrame(const ComplexVector &in, ComplexMatrix out) {
    assert(mInitialized);
>>>>>>> 67bc2475
    const auto &epsilon = std::numeric_limits<double>::epsilon;
    int h2 = (mHSize - 1) / 2;
    int v2 = (mVSize - 1) / 2;
    ArrayXcd frame = asEigen<Array>(in);
    ArrayXd mag = frame.abs().real();
    mV.block(0, 0, mBins, mHSize - 1) = mV.block(0, 1, mBins, mHSize - 1);
    mBuf.block(0, 0, mBins, mHSize - 1) = mBuf.block(0, 1, mBins, mHSize - 1);

    ArrayXd padded =
        ArrayXd::Zero(mVSize + mVSize * std::ceil(mBins / double(mVSize)));
    ArrayXd resultV(padded.size());
    padded.segment(v2, mBins) = mag;
    MedianFilter mVMedianFilter = MedianFilter(padded, mVSize);
    mVMedianFilter.process(resultV);
    mV.block(0, mHSize - 1, mBins, 1) = resultV.segment(v2, mBins);
    mBuf.block(0, mHSize - 1, mBins, 1) = frame;
    ArrayXd tmpRow = ArrayXd::Zero(2 * mHSize);
    for (int i = 0; i < mBins; i++) {
      mHFilters[i].insertRight(mag(i));
      mHFilters[i].process(tmpRow);
      mH.row(i) = tmpRow.segment(mHSize, 2).transpose();
    }
    ArrayXXcd result(mBins, 3);
    ArrayXd harmonicMask = ArrayXd::Ones(mBins);
    ArrayXd percussiveMask = ArrayXd::Ones(mBins);
    ArrayXd residualMask = ArrayXd::Ones(mBins);

    switch (mMode) {
    case kClassic: {
      ArrayXd HV = mH.col(0) + mV.col(0);
      ArrayXd mult = (1.0 / HV.max(epsilon()));
      harmonicMask = (mH.col(0) * mult);
      percussiveMask = (mV.col(0) * mult);
      break;
    }
    case kCoupled: {
      harmonicMask = ((mH.col(0) / mV.col(0)) >
                      makeThreshold(mHThresholdX1, mHThresholdY1, mHThresholdX2,
                                    mHThresholdY2))
                         .cast<double>();
      percussiveMask = 1 - harmonicMask;
      break;
    }
    case kAdvanced: {
      harmonicMask = ((mH.col(0) / mV.col(0)) >
                      makeThreshold(mHThresholdX1, mHThresholdY1, mHThresholdX2,
                                    mHThresholdY2))
                         .cast<double>();
      percussiveMask = ((mV.col(0) / mH.col(0)) >
                        makeThreshold(mPThresholdX1, mPThresholdY1,
                                      mPThresholdX2, mPThresholdY2))
                           .cast<double>();
      residualMask = residualMask * (1 - harmonicMask);
      residualMask = residualMask * (1 - percussiveMask);
      ArrayXd maskNorm =
          (1. / (harmonicMask + percussiveMask + residualMask)).max(epsilon());
      harmonicMask = harmonicMask * maskNorm;
      percussiveMask = percussiveMask * maskNorm;
      residualMask = residualMask * maskNorm;
      break;
    }
    }

    result.col(0) = mBuf.col(0) * harmonicMask.min(1.0);
    result.col(1) = mBuf.col(0) * percussiveMask.min(1.0);
    result.col(2) = mBuf.col(0) * residualMask.min(1.0);
    out = asFluid(result);
  }

  void setHSize(int newHSize) {
    assert(newHSize < mMaxHSize);
    assert(newHSize % 2);
    mH = mMaxH.block(0, 0, mBins, newHSize);
    mV = mMaxV.block(0, 0, mBins, newHSize);
    mBuf = mMaxBuf.block(0, 0, mBins, newHSize);
    mH.setZero();
    mV.setZero();
    mBuf.setZero();
    std::vector<MedianFilter> newFilters;
    mHFilters.swap(newFilters);
    for (int i = 0; i < mBins; i++) {
      ArrayXd tmp = ArrayXd::Zero(2 * newHSize);
      mHFilters.emplace_back(MedianFilter(tmp, newHSize));
    }
    mHSize = newHSize;
  }

  void setVSize(int newVSize){
    assert(newVSize < mMaxVSize);
    assert(newVSize % 2);
    mVSize = newVSize;
  }

  void setHThresholdX1(double x) {
    assert(0 <= x && x <= 1);
    mHThresholdX1 = x;
  }

  void setHThresholdX2(double x) {
    assert(0 <= x && x <= 1);
    mHThresholdX2 = x;
  }

  void setPThresholdX1(double x) {
    assert(0 <= x && x <= 1);
    mPThresholdX1 = x;
  }

  void setPThresholdX2(double x) {
    assert(0 <= x && x <= 1);
    mPThresholdX2 = x;
  }

  void setHThresholdY1(double y) { mHThresholdY1 = y; }

  void setHThresholdY2(double y) { mHThresholdY2 = y; }

  void setPThresholdY1(double y) { mPThresholdY1 = y; }

  void setPThresholdY2(double y) { mPThresholdY2 = y; }

private:
  size_t mBins;
  size_t mMaxVSize;
  size_t mMaxHSize;
  size_t mVSize;
  size_t mHSize;
  int mMode;
  std::vector<MedianFilter> mHFilters;
  ArrayXXd mMaxH;
  ArrayXXd mMaxV;
  ArrayXXcd mMaxBuf;
  ArrayXXd mV;
  ArrayXXd mH;
  ArrayXXcd mBuf;
  double mHThresholdX1;
  double mHThresholdY1;
  double mHThresholdX2;
  double mHThresholdY2;
  double mPThresholdX1;
  double mPThresholdY1;
  double mPThresholdX2;
  double mPThresholdY2;
};
} // namespace algorithm
} // namespace fluid<|MERGE_RESOLUTION|>--- conflicted
+++ resolved
@@ -75,12 +75,8 @@
     return threshold;
   }
 
-<<<<<<< HEAD
+
   void processFrame(const ComplexVectorView in, ComplexMatrixView out) {
-=======
-  void processFrame(const ComplexVector &in, ComplexMatrix out) {
-    assert(mInitialized);
->>>>>>> 67bc2475
     const auto &epsilon = std::numeric_limits<double>::epsilon;
     int h2 = (mHSize - 1) / 2;
     int v2 = (mVSize - 1) / 2;
